--- conflicted
+++ resolved
@@ -3,20 +3,6 @@
 with open('requirements.txt') as f:
     requirements = f.read().splitlines()
 
-<<<<<<< HEAD
-
-setup(
-    name='simple_playgrounds',
-    version='0.9.28',
-    description='Simulator for Embedded Learning',
-    author='Michael Garcia Ortiz',
-    author_email='michael.garcia-ortiz@city.ac.uk',
-    packages=[package for package in find_packages()
-                if package.startswith('simple_playgrounds')],
-    include_package_data=True,
-    install_requires=requirements
-)
-=======
 setup(name='simple_playgrounds',
       version='0.9.27',
       description='Simulator for Embedded Learning',
@@ -25,5 +11,4 @@
       packages=find_packages(where="src"),
       package_dir={"": "src"},
       include_package_data=True,
-      install_requires=requirements)
->>>>>>> 87f0cc56
+      install_requires=requirements)