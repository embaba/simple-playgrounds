--- conflicted
+++ resolved
@@ -35,12 +35,8 @@
         default_config = self._parse_configuration()
         sensor_params = {**default_config, **sensor_params}
 
-<<<<<<< HEAD
         super().__init__(anchor=anchor, invisible_elements=invisible_elements, normalize=normalize,
                          noise_params=noise_params, **sensor_params)
-=======
-        super().__init__( anchor = anchor, invisible_elements=invisible_elements, normalize=normalize, noise_params=noise_params, **sensor_params)
->>>>>>> 9c9ed26f
 
         assert self._resolution > 0
         assert self._fov > 0
@@ -142,7 +138,6 @@
             return int(self._resolution / 2), self._resolution, 3
         return self._resolution, self._resolution, 3
 
-<<<<<<< HEAD
     def draw(self, width_display, height_display=None, **kwargs):
 
         if height_display is None:
@@ -150,12 +145,7 @@
 
         im = cv2.resize(self.sensor_value, (width_display, height_display),
                         interpolation=cv2.INTER_NEAREST)
-=======
-    def draw(self, width_display, *args, **kwargs):
 
-        h = int(width_display * self.shape[0] / self.shape[1])
-        im = cv2.resize(self.sensor_values, (width_display, h), interpolation=cv2.INTER_NEAREST)
->>>>>>> 9c9ed26f
         if not self._apply_normalization:
             im /= 255.
 
