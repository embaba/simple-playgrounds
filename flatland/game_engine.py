import pygame
from pygame.locals import K_q
from flatland.utils.config import *
import time


class Engine():

    def __init__(self, playground, agents, rules = {}, engine_parameters = {}):

        '''
        Engine binds a playground, a list of agents, and rules of the game.

        :param playground: a Playground object where agents will play
        :param agents: a list of Agent objects
        :param rules: a dict with the rules of the game
        :param engine_parameters
        '''

        # Playground already exists
        self.playground = playground

        self.agents = agents
        for agent in self.agents:
            self.playground.add_agent(agent)

        # Rules
        self.replay_until_time_limit = rules.get('replay_until_time_limit', False)
        self.time_limit = rules.get('time_limit', 1000)

        # Engine parameters
        self.inner_simulation_steps = engine_parameters.get('inner_simulation_steps', SIMULATION_STEPS)
        self.display_mode = engine_parameters.get('display_mode', None)


        # Display screen
        self.need_command_display = False
        for agent in self.agents:
            if agent.controller.controller_type == 'keyboard':
                self.need_command_display = True

        if self.need_command_display:
            self.command = pygame.display.set_mode((75, 75))
            self.Q_ready_to_press = True

        # Screen for Pygame
        self.screen = pygame.Surface((self.playground.length, self.playground.width))
        self.screen.set_alpha(None)

        self.game_on = True
        self.current_elapsed_time = 0
        self.total_elapsed_time = 0



    def update_observations(self):

        # TODO: Compute environment image once, then add agents when necessary

<<<<<<< HEAD
        #Brait
        # For each agent, compute sensors
        for agent in self.agents:

            #data , arg = vision, geometric, class generator
            img = None
            entities = None
            agents = None
            current_agent = None

            if agent.has_visual_sensor:
                img = self.playground.generate_playground_image(sensor_agent = agent)

            if agent.has_geometric_sensor:
                entities = self.playground.entities
                agents = self.playground.agents
                current_agent = agent

            agent.compute_sensors(img, current_agent, entities, agents)
=======
        self.playground.generate_entities_image()

        # For each agent, compute sensors
        for agent in self.agents:

            img = self.playground.generate_agent_image(sensor_agent = agent)
            agent.compute_sensors(img)
>>>>>>> 8797db9b


    # def apply_actions(self):
    #
    #     for agent in self.agents:
    #         agent.apply_action_to_physical_body()


    def multiple_steps(self, actions, n_steps = 1):

        for stp in range(n_steps):
            self.step(actions)


    def step(self, actions):

        for agent in self.agents:
            agent.pre_step()

            agent.apply_action_to_physical_body( actions[agent.name] )

        for _ in range(self.inner_simulation_steps):
            self.playground.space.step(1. / self.inner_simulation_steps)

        for agent in self.agents:
            agent.health += (agent.reward - agent.energy_spent)

        self.playground.update_playground()

        # Termination
        if self.game_terminated():


            if self.replay_until_time_limit and self.total_elapsed_time < self.time_limit:
                self.game_reset()

            else:
                self.game_on = False

        self.total_elapsed_time += 1
        self.current_elapsed_time += 1

    def game_terminated(self):

        if self.current_elapsed_time == self.time_limit:
            return True

        if self.playground.has_reached_termination:
            return True


        if self.need_command_display:
            if not pygame.key.get_pressed()[K_q] and self.Q_ready_to_press == False:
                self.Q_ready_to_press = True

            elif (pygame.key.get_pressed()[K_q] and self.Q_ready_to_press == True) :
                self.Q_ready_to_press = False
                return True

        return False

    def generate_playground_image(self):

        img = self.playground.generate_playground_image(draw_interaction=True)
        return img

    def display_full_scene(self):

        img = self.generate_playground_image()
        surf = pygame.surfarray.make_surface(img)
        self.screen.blit(surf, (0, 0), None)

        pygame.display.flip()

    def game_reset(self):


        self.current_elapsed_time = 0

        self.playground.remove_agents()
        self.playground.reset()

        for agent in self.agents:
            self.playground.add_agent(agent)

    def terminate(self):

        pygame.display.quit()<|MERGE_RESOLUTION|>--- conflicted
+++ resolved
@@ -55,9 +55,9 @@
 
     def update_observations(self):
 
-        # TODO: Compute environment image once, then add agents when necessary
+        #Compute environment image once, then add agents when necessary
+        self.playground.generate_entities_image()
 
-<<<<<<< HEAD
         #Brait
         # For each agent, compute sensors
         for agent in self.agents:
@@ -69,7 +69,7 @@
             current_agent = None
 
             if agent.has_visual_sensor:
-                img = self.playground.generate_playground_image(sensor_agent = agent)
+                img = self.playground.generate_agent_image(sensor_agent = agent)
 
             if agent.has_geometric_sensor:
                 entities = self.playground.entities
@@ -77,15 +77,6 @@
                 current_agent = agent
 
             agent.compute_sensors(img, current_agent, entities, agents)
-=======
-        self.playground.generate_entities_image()
-
-        # For each agent, compute sensors
-        for agent in self.agents:
-
-            img = self.playground.generate_agent_image(sensor_agent = agent)
-            agent.compute_sensors(img)
->>>>>>> 8797db9b
 
 
     # def apply_actions(self):
