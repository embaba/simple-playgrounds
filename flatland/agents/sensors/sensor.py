--- conflicted
+++ resolved
@@ -90,8 +90,8 @@
 
         x1 = int(max(0, sensor_x - self.fovRange))
         y1 = int(max(0, sensor_y - self.fovRange))
-        x2 = int(min( h, sensor_x +self.fovRange + 5 ))
-        y2 = int(min( w, sensor_y +self.fovRange + 5))
+        x2 = int(min( h, sensor_x +self.fovRange ))
+        y2 = int(min( w, sensor_y +self.fovRange ))
 
 
         center = ( sensor_x - x1, sensor_y - y1 )
@@ -99,10 +99,7 @@
         cropped_img = img[y1:y2, x1:x2]
 
 
-<<<<<<< HEAD
-=======
 
->>>>>>> 17561e38
         if cropped_img.shape[0] < self.w_projection_img:
             scale_ratio = float(self.w_projection_img) / cropped_img.shape[0]
             center = (center[0] * scale_ratio, center[1] * scale_ratio)
@@ -112,18 +109,10 @@
             scale_ratio = 1.0
             scaled_img = cropped_img
 
-<<<<<<< HEAD
-
-        polar_img = cv2.linearPolar(scaled_img, center, self.fovRange*scale_ratio, flags=cv2.INTER_NEAREST)
-=======
         polar_img = cv2.linearPolar(scaled_img, center, self.fovRange*scale_ratio, flags=cv2.INTER_NEAREST+cv2.WARP_FILL_OUTLIERS )
->>>>>>> 17561e38
-
-
 
         angle_center =  scaled_img.shape[0] * (sensor_angle % (2 * math.pi)) / (2 * math.pi)
         rolled_img = np.roll(polar_img, int( scaled_img.shape[0] - angle_center), axis=0)
-
 
         start_crop = int( self.min_range *  scaled_img.shape[1] / self.fovRange)
 
@@ -132,10 +121,8 @@
         cropped_img = rolled_img[
                       int(scaled_img.shape[0]/ 2.0 - n_pixels) :
                       int(scaled_img.shape[0] / 2.0 + n_pixels) ,
-                      start_crop:  - 5
+                      start_crop:
                       ]
-
-
 
         self.pixels_sensor = cropped_img[::-1, :, ::-1]/255.0
 
