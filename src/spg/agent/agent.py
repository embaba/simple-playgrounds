# pylint: disable=too-many-public-methods

""" Contains the base class for agents.

Agent class should be inherited to create agents.
It is possible to define custom Agent with
body parts, sensors and corresponding Keyboard controllers.

Examples can be found in spg/agents/agents.py

"""
from __future__ import annotations

from typing import Dict, List

from ..entity import EmbodiedEntity, Entity
from ..utils.position import Coordinate
from .communicator import Communicator
from .controller import Command, Controller
from .part import PhysicalPart
from .sensor import ExternalSensor, Sensor

_BORDER_IMAGE = 3

Commands = Dict[Controller, Command]


class Agent(Entity):

    """
    Base class for building agents.
    Agents are composed of a base and parts which are attached to the base
    or to each other.
    Each part has actuators allowing for control of the agent.
    The base has no actuator.

    Attributes:
        name: name of the agent.
            Either provided by the user or generated using internal counter.
        base: Main part of the agent. Can be mobile or fixed.
        parts: Different parts attached to the base or to other parts.
        actuators:
        sensors:
        initial_coordinates:
    """

    _index_agent: int = 0

    def __init__(
        self,
        **kwargs,
    ):

        super().__init__(**kwargs)

        # Body parts
        self._parts: List[PhysicalPart] = []

        # Reward
        self._reward: float = 0

        self._initial_coordinates = None
        self._allow_overlapping = False

    def add(self, part: PhysicalPart):
        part.agent = self
        part.teams = self._teams

        for device in part.devices:
            device.teams = self._teams

        self._parts.append(part)

    ################
    # Properties
    ################

    @property
    def base(self):
        return self._parts[0]

    @property
    def initial_coordinates(self):
        return self._initial_coordinates

    @initial_coordinates.setter
    def initial_coordinates(self, init_coord):
        self._initial_coordinates = init_coord
        self._parts[0].initial_coordinates = init_coord

    @property
    def allow_overlapping(self):
        return self._allow_overlapping

    @allow_overlapping.setter
    def allow_overlapping(self, allow):
        self._allow_overlapping = allow
        self._parts[0].allow_overlapping = allow

    @property
    def position(self):
        return self.base.position

    @property
    def angle(self):
        return self.base.angle

    ################
    # Observations
    ################

    @property
    def observations(self):
        return {
            sens: sens.sensor_values
            for part in self._parts
            for sens in part.devices
            if isinstance(sens, Sensor)
        }

    @property
    def controllers(self):
        return [
            contr
            for part in self._parts
            for contr in part.devices
            if isinstance(contr, Controller)
        ]

    @property
    def _name_to_controller(self):
        return {contr.name: contr for contr in self.controllers}

    @property
    def communicators(self):
        return [
            comm
            for part in self._parts
            for comm in part.devices
            if isinstance(comm, Communicator)
        ]

    @property
    def sensors(self):
        return [
            sensor
            for part in self._parts
            for sensor in part.devices
            if isinstance(sensor, Sensor)
        ]

    @property
    def external_sensors(self):
        return [sensor for sensor in self.sensors if isinstance(sensor, ExternalSensor)]

    def compute_observations(self):
        for sensor in self.sensors:
            sensor.update()

    ################
    # Commands
    ################

    @property
    def parts(self):
        return self._parts

    @property
    def default_commands(self) -> Commands:
        return {controller: controller.default for controller in self.controllers}

    def receive_commands(self, commands: Commands):

<<<<<<< HEAD
        if commands is None:
            return

        # Set command values
        if isinstance(commands, np.ndarray):
            for index, controller in enumerate(self.controllers):
                controller.command = commands[index]
            return

=======
>>>>>>> bbc6b7de
        for controller, command in commands.items():
            controller = self._name_to_controller[controller]
            assert controller.agent is self
            controller.command = command

    def apply_commands(self):
        # Apply command to playground physics
        for part in self._parts:
            part.apply_commands()

    def get_random_commands(self):
        return {contr.name: contr.get_random_commands() for contr in self.controllers}

    ################
    # Rewards
    ################

    @property
    def reward(self):
        return self._reward

    @reward.setter
    def reward(self, rew):
        self._reward = rew

    #############
    # ADD PARTS AND SENSORS
    #############

    def update_team_filter(self):
        for part in self._parts:
            part.update_team_filter()

    ##############
    # CONTROL
    ##############

    def pre_step(self, **kwargs):
        """
        Reset actuators and reward to 0 before a new step of the environment.
        """

        self._reward = 0

        for part in self._parts:
            part.pre_step(**kwargs)

    def reset(self):
        for part in self._parts:
            part.reset()

    def post_step(self, **kwargs):
        for part in self._parts:
            part.post_step(**kwargs)

    ###############
    # PLAYGROUND INTERACTIONS
    ###############

    def move_to(self, coord: Coordinate, **kwargs):
        """
        After moving, the agent body is back in its original configuration.
        Default angle, etc.
        """
        self.base.move_to(coordinates=coord, move_anchors=True, **kwargs)

    def _overlaps(
        self,
        entity: EmbodiedEntity,
    ) -> bool:

        assert self._playground

        for part in self.parts:
            if self._playground.overlaps(part, entity):
                return True

        return False<|MERGE_RESOLUTION|>--- conflicted
+++ resolved
@@ -171,18 +171,9 @@
 
     def receive_commands(self, commands: Commands):
 
-<<<<<<< HEAD
         if commands is None:
             return
 
-        # Set command values
-        if isinstance(commands, np.ndarray):
-            for index, controller in enumerate(self.controllers):
-                controller.command = commands[index]
-            return
-
-=======
->>>>>>> bbc6b7de
         for controller, command in commands.items():
             controller = self._name_to_controller[controller]
             assert controller.agent is self
